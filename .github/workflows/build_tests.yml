--- conflicted
+++ resolved
@@ -37,11 +37,7 @@
       run: |
         python setup.py bdist_wheel
         ls dist/*
-<<<<<<< HEAD
-    - name: Save wheel
-=======
     - name: Upload wheels
->>>>>>> 9ca3afe1
       uses: actions/upload-artifact@v4
       with:
         name: pecos_${{ matrix.python-version }}_${{ matrix.os }}.whl
@@ -55,10 +51,7 @@
       matrix:
         python-version: ['3.9', '3.10', '3.11', '3.12']
         os: [windows-latest, macOS-latest, ubuntu-latest]
-<<<<<<< HEAD
-=======
       fail-fast: false
->>>>>>> 9ca3afe1
     steps:
     - name: Set up Python 
       uses: actions/setup-python@v5
@@ -154,40 +147,6 @@
       with:
         name: coverage-html
         path: htmlcov
-<<<<<<< HEAD
-
-  coveralls:
-    needs: [ pytest_coverage ]
-    runs-on: ubuntu-latest
-    continue-on-error: true
-    steps:
-    - name: Set up Python 
-      uses: actions/setup-python@v5
-      with:
-        python-version: 3.11
-    - uses: actions/checkout@v4
-    - name: Install coverage
-      run: |
-        python -m pip install --upgrade pip
-        pip install coveralls
-        pip install -r requirements.txt
-        python -m pip install -e .
-    - name: Download coverage artifacts from test matrix
-      uses: actions/download-artifact@v2
-      with:
-        name: coverage
-    - name: Setup coverage and combine reports
-      run: |
-        echo "[paths]" > .coveragerc
-        echo "source = " >> .coveragerc
-        echo "    pecos/" >> .coveragerc
-        echo "    pecos\\" >> .coveragerc
-        echo "    D:\\a\\pecos\\pecos\\pecos" >> .coveragerc
-        echo "    /home/runner/work/pecos/pecos/pecos" >> .coveragerc
-        echo "    /Users/runner/work/pecos/pecos/pecos" >> .coveragerc
-        coverage combine
-=======
->>>>>>> 9ca3afe1
     - name: Push to coveralls
       run: coveralls --service=github --rcfile=.coveragerc
       env:
